// Copyright (C) 2023, Ava Labs, Inc. All rights reserved.
// See the file LICENSE for licensing terms.

package examples

import (
	"context"

	"github.com/ava-labs/avalanchego/utils/logging"

	"github.com/ava-labs/hypersdk/crypto/ed25519"
	"github.com/ava-labs/hypersdk/x/programs/runtime"
	"github.com/ava-labs/hypersdk/x/programs/utils"

	"go.uber.org/zap"
)

func NewToken(log logging.Logger, programBytes []byte, maxFee uint64, costMap map[string]uint64) *Token {
	return &Token{
		log:          log,
		programBytes: programBytes,
		maxFee:       maxFee,
		costMap:      costMap,
	}
}

type Token struct {
	log          logging.Logger
	programBytes []byte

	// metering
	maxFee  uint64
	costMap map[string]uint64
}

func (t *Token) Run(ctx context.Context) error {
	// functions exported in this example
	functions := []string{
		"get_total_supply",
		"mint_to",
		"get_balance",
		"transfer",
		"alloc",
		"dealloc",
		"init_program",
	}

<<<<<<< HEAD
	// meter := runtime.NewMeter(t.maxFee, t.costMap)
=======
	meter := runtime.NewMeter(t.log, t.maxFee, t.costMap)
>>>>>>> e988b2c2
	db := utils.NewTestDB()
	store := newProgramStorage(db)

	runtime := runtime.New(t.log, nil, store)
	// runtime := runtime.New(t.log, meter, store)
	err := runtime.Initialize(ctx, t.programBytes, functions)
	if err != nil {
		return err
	}

	result, err := runtime.Call(ctx, "init_program")
	if err != nil {
		return err
	}
	t.log.Debug("initial cost",
		zap.Int("gas", 0),
	)

	contract_id := result[0]
	result, err = runtime.Call(ctx, "get_total_supply", contract_id)
	if err != nil {
		return err
	}
	t.log.Debug("total supply",
		zap.Uint64("minted", result[0]),
	)

	// generate alice keys
	alicePtr, err := newKeyPtr(ctx, runtime)
	if err != nil {
		return err
	}

	// generate bob keys
	bobPtr, err := newKeyPtr(ctx, runtime)
	if err != nil {
		return err
	}

	// check balance of alice
	result, err = runtime.Call(ctx, "get_balance", contract_id, bobPtr)
	if err != nil {
		return err
	}
	t.log.Debug("balance",
		zap.Int64("bob", int64(result[0])),
	)

	// mint 100 tokens to alice
	mintAlice := uint64(100)
	_, err = runtime.Call(ctx, "mint_to", contract_id, alicePtr, mintAlice)
	if err != nil {
		return err
	}
	t.log.Debug("minted",
		zap.Uint64("alice", mintAlice),
	)

	// check balance of alice
	result, err = runtime.Call(ctx, "get_balance", contract_id, alicePtr)
	if err != nil {
		return err
	}
	t.log.Debug("balance",
		zap.Int64("alice", int64(result[0])),
	)

	// deallocate bytes
	defer func() {
		_, err = runtime.Call(ctx, "dealloc", alicePtr, ed25519.PublicKeyLen)
		if err != nil {
			t.log.Error("failed to deallocate alice ptr",
				zap.Error(err),
			)
		}
		_, err = runtime.Call(ctx, "dealloc", bobPtr, ed25519.PublicKeyLen)
		if err != nil {
			t.log.Error("failed to deallocate bob ptr",
				zap.Error(err),
			)
		}
	}()

	// check balance of bob
	result, err = runtime.Call(ctx, "get_balance", contract_id, bobPtr)
	if err != nil {
		return err
	}
	t.log.Debug("balance",
		zap.Int64("bob", int64(result[0])),
	)

	// transfer 50 from alice to bob
	transferToBob := uint64(50)
	_, err = runtime.Call(ctx, "transfer", contract_id, alicePtr, bobPtr, transferToBob)
	if err != nil {
		return err
	}
	t.log.Debug("transferred",
		zap.Uint64("alice", transferToBob),
		zap.Uint64("to bob", transferToBob),
	)

	// get balance alice
	result, err = runtime.Call(ctx, "get_balance", contract_id, alicePtr)
	if err != nil {
		return err
	}
	t.log.Debug("balance",
		zap.Int64("alice", int64(result[0])),
	)

	// get balance bob
	result, err = runtime.Call(ctx, "get_balance", contract_id, bobPtr)
	if err != nil {
		return err
	}
	t.log.Debug("balance", zap.Int64("bob", int64(result[0])))

	return nil
}

func newKeyPtr(ctx context.Context, runtime runtime.Runtime) (uint64, error) {
	priv, err := ed25519.GeneratePrivateKey()
	if err != nil {
		return 0, err
	}

	pk := priv.PublicKey()
	return runtime.WriteGuestBuffer(ctx, pk[:])
}<|MERGE_RESOLUTION|>--- conflicted
+++ resolved
@@ -45,16 +45,12 @@
 		"init_program",
 	}
 
-<<<<<<< HEAD
-	// meter := runtime.NewMeter(t.maxFee, t.costMap)
-=======
 	meter := runtime.NewMeter(t.log, t.maxFee, t.costMap)
->>>>>>> e988b2c2
 	db := utils.NewTestDB()
 	store := newProgramStorage(db)
 
-	runtime := runtime.New(t.log, nil, store)
-	// runtime := runtime.New(t.log, meter, store)
+	// runtime := runtime.New(t.log, nil, store)
+	runtime := runtime.New(t.log, meter, store)
 	err := runtime.Initialize(ctx, t.programBytes, functions)
 	if err != nil {
 		return err
